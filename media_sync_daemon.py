"""
Mergin Media Sync - a tool to sync media files from Mergin projects to other storage backends

Copyright (C) 2021 Lutra Consulting

License: MIT
"""

import argparse
import sys
import datetime
import os
import time
from drivers import DriverError, create_driver
<<<<<<< HEAD
from media_sync import (
    create_mergin_client,
    mc_download,
    media_sync_push,
    mc_pull,
    MediaSyncError,
)
from config import config, validate_config, ConfigError
=======
from media_sync import create_mergin_client, mc_download, media_sync_push, mc_pull, MediaSyncError
from config import config, validate_config, ConfigError, update_config_path
>>>>>>> 0fcb7863
from version import __version__


def main():
    parser = argparse.ArgumentParser(
        prog="media_sync_daemon.py",
        description="Synchronization tool for media files in Mergin Maps project to other backends.",
        epilog="www.merginmaps.com",
    )

    parser.add_argument(
        "config_file",
        nargs="?",
        default="config.yaml",
        help="Path to file with configuration. Default value is config.yaml in current working directory.",
    )

    args = parser.parse_args()

    print(f"== Starting Mergin Media Sync daemon version {__version__} ==")

    try:
        update_config_path(args.config_file)
    except IOError as e:
        print("Error:" + str(e))
        sys.exit(1)

    sleep_time = config.as_int("daemon.sleep_time")

    try:
        validate_config(config)
    except ConfigError as e:
        print("Error: " + str(e))
        return

    try:
        driver = create_driver(config)
    except DriverError as e:
        print("Error: " + str(e))
        return

    print("Logging in to Mergin...")
    try:
        mc = create_mergin_client()

        # initialize or pull changes to sync with latest project version
        if not os.path.exists(config.project_working_dir):
            files_to_sync = mc_download(mc)
            media_sync_push(mc, driver, files_to_sync)
    except MediaSyncError as e:
        print("Error: " + str(e))
        return

    # keep running until killed by ctrl+c:
    # - sleep N seconds
    # - pull
    # - push
    while True:
        print(datetime.datetime.now())
        try:
            files_to_sync = mc_pull(mc)
            media_sync_push(mc, driver, files_to_sync)

            # check mergin client token expiration
            delta = mc._auth_session["expire"] - datetime.datetime.now(
                datetime.timezone.utc
            )
            if delta.total_seconds() < 3600:
                mc = create_mergin_client()

        except MediaSyncError as e:
            print("Error: " + str(e))

        print("Going to sleep")
        time.sleep(sleep_time)


if __name__ == "__main__":
    main()<|MERGE_RESOLUTION|>--- conflicted
+++ resolved
@@ -12,7 +12,6 @@
 import os
 import time
 from drivers import DriverError, create_driver
-<<<<<<< HEAD
 from media_sync import (
     create_mergin_client,
     mc_download,
@@ -21,10 +20,6 @@
     MediaSyncError,
 )
 from config import config, validate_config, ConfigError
-=======
-from media_sync import create_mergin_client, mc_download, media_sync_push, mc_pull, MediaSyncError
-from config import config, validate_config, ConfigError, update_config_path
->>>>>>> 0fcb7863
 from version import __version__
 
 
@@ -89,9 +84,7 @@
             media_sync_push(mc, driver, files_to_sync)
 
             # check mergin client token expiration
-            delta = mc._auth_session["expire"] - datetime.datetime.now(
-                datetime.timezone.utc
-            )
+            delta = mc._auth_session["expire"] - datetime.datetime.now(datetime.timezone.utc)
             if delta.total_seconds() < 3600:
                 mc = create_mergin_client()
 
