--- conflicted
+++ resolved
@@ -15,6 +15,7 @@
     settings_files=["config.yaml"],
 )
 
+
 class ConfigError(Exception):
     pass
 
@@ -22,9 +23,7 @@
 def validate_config(config):
     """Validate config - make sure values are consistent"""
 
-    if not (
-        config.mergin.username and config.mergin.password and config.mergin.project_name
-    ):
+    if not (config.mergin.username and config.mergin.password and config.mergin.project_name):
         raise ConfigError("Config error: Incorrect mergin settings")
 
     if config.driver not in ["local", "minio"]:
@@ -37,10 +36,7 @@
         raise ConfigError("Config error: Incorrect Local driver settings")
 
     if config.driver == "minio" and not (
-        config.minio.endpoint
-        and config.minio.access_key
-        and config.minio.secret_key
-        and config.minio.bucket
+        config.minio.endpoint and config.minio.access_key and config.minio.secret_key and config.minio.bucket
     ):
         raise ConfigError("Config error: Incorrect MinIO driver settings")
 
@@ -57,14 +53,7 @@
         raise ConfigError("Config error: Incorrect reference settings. Needs to be list of references.")
 
     for ref in config.references:
-<<<<<<< HEAD
         if not all(hasattr(ref, attr) for attr in ["file", "table", "local_path_column", "driver_path_column"]):
-=======
-        if not all(
-            hasattr(ref, attr)
-            for attr in ["file", "table", "local_path_column", "driver_path_column"]
-        ):
->>>>>>> c70ecd75
             raise ConfigError("Config error: Incorrect media reference settings")
 
 
