"""
Mergin Media Sync - a tool to sync media files from Mergin projects to other storage backends

Copyright (C) 2021 Lutra Consulting

License: MIT
"""

import os
import sqlite3
from mergin import MerginClient, MerginProject, LoginError, ClientError

from version import __version__
from drivers import DriverError, create_driver
from config import config, validate_config, ConfigError


class MediaSyncError(Exception):
    pass


def _quote_identifier(identifier):
    """Quote identifiers"""
    return '"' + identifier + '"'


def _get_project_version():
    """Returns the current version of the project"""
    mp = MerginProject(config.project_working_dir)
    return mp.version()


def _check_has_working_dir():
    if not os.path.exists(config.project_working_dir):
        raise MediaSyncError(
            "The project working directory does not exist: "
            + config.project_working_dir
        )

    if not os.path.exists(os.path.join(config.project_working_dir, ".mergin")):
        raise MediaSyncError(
            "The project working directory does not seem to contain Mergin project: "
            + config.project_working_dir
        )


def _check_pending_changes():
    """Check working directory was not modified manually - this is probably uncommitted change from last attempt"""
    mp = MerginProject(config.project_working_dir)
    status_push = mp.get_push_changes()
    if status_push["added"] or status_push["updated"] or status_push["removed"]:
        raise MediaSyncError(
            "There are pending changes in the local directory - please review and push manually! "
            + str(status_push)
        )


def _get_media_sync_files(files):
    """Return files relevant to media sync from project files"""
    allowed_extensions = config.allowed_extensions
    files_to_upload = [
        f
        for f in files
        if os.path.splitext(f["path"])[1].lstrip(".") in allowed_extensions
    ]
    # filter out files which are not under particular directory in mergin project
    if "base_path" in config and config.base_path:
        filtered_files = [
            f for f in files_to_upload if f["path"].startswith(config.base_path)
        ]
        files_to_upload = filtered_files
    return files_to_upload


def create_mergin_client():
    """Create instance of MerginClient"""
    try:
        return MerginClient(
            config.mergin.url,
            login=config.mergin.username,
            password=config.mergin.password,
            plugin_version=f"media-sync/{__version__}",
        )
    except LoginError as e:
        # this could be auth failure, but could be also server problem (e.g. worker crash)
        raise MediaSyncError(
            f"Unable to log in to Mergin: {str(e)} \n\n"
            + "Have you specified correct credentials in configuration file?"
        )
    except ClientError as e:
        # this could be e.g. DNS error
        raise MediaSyncError("Mergin client error: " + str(e))


def mc_download(mc):
    """Clone mergin project to local dir
    :param mc: mergin client instance
    :return: list(dict) list of project files metadata
    """
    print("Downloading project from Mergin server ...")
    try:
        mc.download_project(config.mergin.project_name, config.project_working_dir)
    except ClientError as e:
        # this could be e.g. DNS error
        raise MediaSyncError("Mergin client error on download: " + str(e))
    mp = MerginProject(config.project_working_dir)
    print(f"Downloaded {_get_project_version()} from Mergin")
    files_to_upload = _get_media_sync_files(mp.inspect_files())
    return files_to_upload


def mc_pull(mc):
    """Pull latest version to synchronize with local dir
    :param mc: mergin client instance
    :return: list(dict) list of project files metadata
    """
    print("Pulling from mergin server ...")
    _check_pending_changes()

    mp = MerginProject(config.project_working_dir)
    local_version = mp.version()

    try:
        project_info = mc.project_info(mp.project_full_name(), since=local_version)
        projects = mc.get_projects_by_names([mp.project_full_name()])
        server_version = projects[mp.project_full_name()]["version"]
    except ClientError as e:
        # this could be e.g. DNS error
        raise MediaSyncError("Mergin client error: " + str(e))

    _check_pending_changes()

    if server_version == local_version:
        print("No changes on Mergin.")
        return

    try:
        status_pull = mp.get_pull_changes(project_info["files"])
        mc.pull_project(config.project_working_dir)
    except ClientError as e:
        raise MediaSyncError("Mergin client error on pull: " + str(e))

    print("Pulled new version from Mergin: " + _get_project_version())
    files_to_upload = _get_media_sync_files(
        status_pull["added"] + status_pull["updated"]
    )
    return files_to_upload


def _update_references(files):
    """Update references to media files in reference table"""
    for ref in config.references:
        reference_config = [
            ref.file,
            ref.table,
            ref.local_path_column,
            ref.driver_path_column,
        ]
        if not all(reference_config):
            return

        print("Updating references ...")
        try:
            gpkg_conn = sqlite3.connect(
                os.path.join(config.project_working_dir, ref.file)
            )
            gpkg_conn.enable_load_extension(True)
            gpkg_cur = gpkg_conn.cursor()
            gpkg_cur.execute('SELECT load_extension("mod_spatialite")')
            for file_path, dest in files.items():
                # remove reference to the local path only in the move mode
                if config.operation_mode == "move":
<<<<<<< HEAD
                    sql = f"UPDATE {_quote_identifier(ref.table)} " \
                        f"SET {_quote_identifier(ref.driver_path_column)}=:dest_column, {_quote_identifier(ref.local_path_column)}=Null " \
                        f"WHERE {_quote_identifier(ref.local_path_column)}=:file_path"
                elif config.operation_mode == "copy":
                    sql = f"UPDATE {_quote_identifier(ref.table)} " \
                        f"SET {_quote_identifier(ref.driver_path_column)}=:dest_column " \
                        f"WHERE {_quote_identifier(ref.local_path_column)}=:file_path"
=======
                    sql = (
                        f"UPDATE {_quote_identifier(ref.table)} "
                        f"SET {_quote_identifier(ref.driver_path_column)}=:dest_column, {_quote_identifier(ref.local_path_column)}=Null "
                        f"WHERE {_quote_identifier(ref.local_path_column)}=:file_path"
                    )
                elif config.operation_mode == "copy":
                    sql = (
                        f"UPDATE {_quote_identifier(ref.table)} "
                        f"SET {_quote_identifier(ref.driver_path_column)}=:dest_column "
                        f"WHERE {_quote_identifier(ref.local_path_column)}=:file_path"
                    )
>>>>>>> c70ecd75
                gpkg_cur.execute(sql, {"dest_column": dest, "file_path": file_path})
            gpkg_conn.commit()
            gpkg_conn.close()
        except sqlite3.OperationalError as e:
            raise MediaSyncError("SQLITE error: " + str(e))

def media_sync_push(mc, driver, files):
    if not files:
        return
    print("Synchronizing files with external drive...")
    _check_has_working_dir()
    migrated_files = {}

    # TODO make async and parallel for better performance
    for file in files:
        src = os.path.join(config.project_working_dir, file["path"])
        if not os.path.exists(src):
            print("Missing local file: " + str(file["path"]))
            continue

        try:
            size = os.path.getsize(src) / 1024 / 1024  # file size in MB
            print(f"Uploading {file['path']} of size {size:.2f} MB")
            dest = driver.upload_file(src, file["path"])
            migrated_files[file["path"]] = dest
        except DriverError as e:
            print(f"Failed to upload {file['path']}: " + str(e))
            continue

    # update reference table (if applicable)
    _update_references(migrated_files)

    # remove from local dir if move mode
    if config.operation_mode == "move":
        for file in migrated_files.keys():
            src = os.path.join(config.project_working_dir, file)
            os.remove(src)

    # push changes to mergin back (with changed references and removed files) if applicable
    try:
        mp = MerginProject(config.project_working_dir)
        status_push = mp.get_push_changes()
        if status_push["added"]:
            raise MediaSyncError(
                "There are changes to be added - it should never happen"
            )
        if status_push["updated"] or status_push["removed"]:
            mc.push_project(config.project_working_dir)
            version = _get_project_version()
            print("Pushed new version to Mergin: " + version)
    except (ClientError, MediaSyncError) as e:
        # this could be either because of some temporal error (network, server lock)
        # or permanent one that needs to be resolved by user
        raise MediaSyncError("Mergin client error on push: " + str(e))

    print("Sync finished")


def main():
    print(f"== Starting Mergin Media Sync version {__version__} ==")
    try:
        validate_config(config)
    except ConfigError as e:
        print("Error: " + str(e))
        return

    try:
        driver = create_driver(config)
    except DriverError as e:
        print("Error: " + str(e))
        return

    try:
        print("Logging in to Mergin...")
        mc = create_mergin_client()
        # initialize or pull changes to sync with latest project version
        if os.path.exists(config.project_working_dir):
            files_to_sync = mc_pull(mc)
        else:
            files_to_sync = mc_download(mc)

        if not files_to_sync:
            print("No files to sync")
            return

        # sync media files with external driver
        media_sync_push(mc, driver, files_to_sync)
        print("== Media sync done! ==")
    except MediaSyncError as err:
        print("Error: " + str(err))


if __name__ == "__main__":
    main()<|MERGE_RESOLUTION|>--- conflicted
+++ resolved
@@ -32,15 +32,11 @@
 
 def _check_has_working_dir():
     if not os.path.exists(config.project_working_dir):
-        raise MediaSyncError(
-            "The project working directory does not exist: "
-            + config.project_working_dir
-        )
+        raise MediaSyncError("The project working directory does not exist: " + config.project_working_dir)
 
     if not os.path.exists(os.path.join(config.project_working_dir, ".mergin")):
         raise MediaSyncError(
-            "The project working directory does not seem to contain Mergin project: "
-            + config.project_working_dir
+            "The project working directory does not seem to contain Mergin project: " + config.project_working_dir
         )
 
 
@@ -50,24 +46,17 @@
     status_push = mp.get_push_changes()
     if status_push["added"] or status_push["updated"] or status_push["removed"]:
         raise MediaSyncError(
-            "There are pending changes in the local directory - please review and push manually! "
-            + str(status_push)
+            "There are pending changes in the local directory - please review and push manually! " + str(status_push)
         )
 
 
 def _get_media_sync_files(files):
     """Return files relevant to media sync from project files"""
     allowed_extensions = config.allowed_extensions
-    files_to_upload = [
-        f
-        for f in files
-        if os.path.splitext(f["path"])[1].lstrip(".") in allowed_extensions
-    ]
+    files_to_upload = [f for f in files if os.path.splitext(f["path"])[1].lstrip(".") in allowed_extensions]
     # filter out files which are not under particular directory in mergin project
     if "base_path" in config and config.base_path:
-        filtered_files = [
-            f for f in files_to_upload if f["path"].startswith(config.base_path)
-        ]
+        filtered_files = [f for f in files_to_upload if f["path"].startswith(config.base_path)]
         files_to_upload = filtered_files
     return files_to_upload
 
@@ -141,9 +130,7 @@
         raise MediaSyncError("Mergin client error on pull: " + str(e))
 
     print("Pulled new version from Mergin: " + _get_project_version())
-    files_to_upload = _get_media_sync_files(
-        status_pull["added"] + status_pull["updated"]
-    )
+    files_to_upload = _get_media_sync_files(status_pull["added"] + status_pull["updated"])
     return files_to_upload
 
 
@@ -161,24 +148,13 @@
 
         print("Updating references ...")
         try:
-            gpkg_conn = sqlite3.connect(
-                os.path.join(config.project_working_dir, ref.file)
-            )
+            gpkg_conn = sqlite3.connect(os.path.join(config.project_working_dir, ref.file))
             gpkg_conn.enable_load_extension(True)
             gpkg_cur = gpkg_conn.cursor()
             gpkg_cur.execute('SELECT load_extension("mod_spatialite")')
             for file_path, dest in files.items():
                 # remove reference to the local path only in the move mode
                 if config.operation_mode == "move":
-<<<<<<< HEAD
-                    sql = f"UPDATE {_quote_identifier(ref.table)} " \
-                        f"SET {_quote_identifier(ref.driver_path_column)}=:dest_column, {_quote_identifier(ref.local_path_column)}=Null " \
-                        f"WHERE {_quote_identifier(ref.local_path_column)}=:file_path"
-                elif config.operation_mode == "copy":
-                    sql = f"UPDATE {_quote_identifier(ref.table)} " \
-                        f"SET {_quote_identifier(ref.driver_path_column)}=:dest_column " \
-                        f"WHERE {_quote_identifier(ref.local_path_column)}=:file_path"
-=======
                     sql = (
                         f"UPDATE {_quote_identifier(ref.table)} "
                         f"SET {_quote_identifier(ref.driver_path_column)}=:dest_column, {_quote_identifier(ref.local_path_column)}=Null "
@@ -190,12 +166,12 @@
                         f"SET {_quote_identifier(ref.driver_path_column)}=:dest_column "
                         f"WHERE {_quote_identifier(ref.local_path_column)}=:file_path"
                     )
->>>>>>> c70ecd75
                 gpkg_cur.execute(sql, {"dest_column": dest, "file_path": file_path})
             gpkg_conn.commit()
             gpkg_conn.close()
         except sqlite3.OperationalError as e:
             raise MediaSyncError("SQLITE error: " + str(e))
+
 
 def media_sync_push(mc, driver, files):
     if not files:
@@ -234,9 +210,7 @@
         mp = MerginProject(config.project_working_dir)
         status_push = mp.get_push_changes()
         if status_push["added"]:
-            raise MediaSyncError(
-                "There are changes to be added - it should never happen"
-            )
+            raise MediaSyncError("There are changes to be added - it should never happen")
         if status_push["updated"] or status_push["removed"]:
             mc.push_project(config.project_working_dir)
             version = _get_project_version()
